import random
from sklearn.preprocessing import StandardScaler

from typing import Dict, List, Optional, Tuple

import numpy as np
import torch
from tqdm import tqdm
import umap 

from spuco.group_inference.cluster import ClusterAlg
from spuco.group_inference import Cluster
from spuco.group_inference.george_utils.cluster import OverclusterModel
<<<<<<< HEAD
=======
from spuco.utils.misc import convert_labels_to_partition
>>>>>>> cba6f322
from spuco.utils.random_seed import seed_randomness


class GeorgeInference(Cluster):
    """
    George Inference: https://arxiv.org/abs/2011.12945
    """
    def __init__(
        self,
        Z: torch.Tensor,
        class_labels: Optional[List[int]] = None,
        cluster_alg: ClusterAlg = ClusterAlg.GMM,
        max_clusters: int = -1,
        umap_n_components: int = 2,
        umap_n_neighbors: int = 10,
        device: torch.device = torch.device("cpu"), 
        verbose: bool = False
    ):
        """
        Initializes George Inference

        :param Z: The features learnt by the network (output of penultimate layer)
        :type Z: torch.Tensor
        :param class_labels: Optional list of class labels for class-wise clustering. Defaults to None.
        :type class_labels: Optional[List[int]], optional
        :param cluster_alg: The clustering algorithm to use. Defaults to ClusterAlg.KMEANS.
        :type cluster_alg: ClusterAlg, optional
        :param num_clusters: The number of clusters to create. Defaults to -1.
        :type num_clusters: int, optional
        :param max_clusters: The maximum number of clusters to consider. Defaults to -1.
        :type max_clusters: int, optional
        :param silhoutte_threshold: The silhouette threshold for determining the sampling powers. Defaults to 0.9.
        :type silhoutte_threshold: float, optional
        :param umap_n_components: # of components to reduce features to using umap to
        :type umap_n_components: int
        :param umap_n_neighbors: # of neighbors to use for umap
        :type umap_n_neighbors: int
        :param device: The device to run the clustering on. Defaults to torch.device("cpu").
        :type device: torch.device, optional
        :param verbose: Whether to display progress and logging information. Defaults to False.
        :type verbose: bool, optional
        """
        
        seed_randomness(torch_module=torch, numpy_module=np, random_module=random)
        super().__init__(
            Z=Z,
            class_labels=class_labels,
            cluster_alg=cluster_alg,
            num_clusters=-1,
            max_clusters=max_clusters,
            device=device,
            verbose=verbose
        )
<<<<<<< HEAD
=======
        self.Z = self.Z.cpu().numpy()
>>>>>>> cba6f322
        if self.cluster_alg == ClusterAlg.KMEDOIDS:
            raise NotImplementedError("George doesn't support k-medoids clustering.")
        self.umap_n_components = umap_n_components
        self.umap_n_neighbors = umap_n_neighbors
    
    def infer_groups(self) -> Dict[Tuple[int,int], List[int]]:
        """
        Infers the group partition based on the clustering results.

        :return: The group partition.
        :rtype: Dict[Tuple[int,int], List[int]]
        """ 
        
        # UMAP 
        scaler = StandardScaler()
        scaled_Z = scaler.fit_transform(self.Z)
        umap_model = umap.UMAP(n_components=self.umap_n_components, n_neighbors=self.umap_n_neighbors)
        self.Z = umap_model.fit_transform(scaled_Z)
<<<<<<< HEAD

        return super().infer_groups()
=======
        
        cluster_partitions = []
        for class_label in tqdm(self.class_partition.keys(), disable=not self.verbose, desc="Clustering class-wise"):
            Z = self.Z[self.class_partition[class_label]]
            overcluster = OverclusterModel(self.cluster_alg.value, max_k=self.max_clusters)
            overcluster.fit(Z)
            cluster_partitions.append(convert_labels_to_partition(overcluster.predict(Z)))
            
        # Merge class-wise group partitions into one dictionary
        group_partition = {}
        for class_index, partition in zip(self.class_partition.keys(), cluster_partitions):
            group_partition.update(self.process_cluster_partition(partition, class_index))
        
        return group_partition
>>>>>>> cba6f322
<|MERGE_RESOLUTION|>--- conflicted
+++ resolved
@@ -11,10 +11,7 @@
 from spuco.group_inference.cluster import ClusterAlg
 from spuco.group_inference import Cluster
 from spuco.group_inference.george_utils.cluster import OverclusterModel
-<<<<<<< HEAD
-=======
 from spuco.utils.misc import convert_labels_to_partition
->>>>>>> cba6f322
 from spuco.utils.random_seed import seed_randomness
 
 
@@ -68,10 +65,7 @@
             device=device,
             verbose=verbose
         )
-<<<<<<< HEAD
-=======
         self.Z = self.Z.cpu().numpy()
->>>>>>> cba6f322
         if self.cluster_alg == ClusterAlg.KMEDOIDS:
             raise NotImplementedError("George doesn't support k-medoids clustering.")
         self.umap_n_components = umap_n_components
@@ -90,10 +84,8 @@
         scaled_Z = scaler.fit_transform(self.Z)
         umap_model = umap.UMAP(n_components=self.umap_n_components, n_neighbors=self.umap_n_neighbors)
         self.Z = umap_model.fit_transform(scaled_Z)
-<<<<<<< HEAD
 
         return super().infer_groups()
-=======
         
         cluster_partitions = []
         for class_label in tqdm(self.class_partition.keys(), disable=not self.verbose, desc="Clustering class-wise"):
@@ -107,5 +99,4 @@
         for class_index, partition in zip(self.class_partition.keys(), cluster_partitions):
             group_partition.update(self.process_cluster_partition(partition, class_index))
         
-        return group_partition
->>>>>>> cba6f322
+        return group_partition