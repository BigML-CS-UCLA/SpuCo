--- conflicted
+++ resolved
@@ -82,22 +82,5 @@
         scaled_Z = scaler.fit_transform(self.Z)
         umap_model = umap.UMAP(n_components=self.umap_n_components, n_neighbors=self.umap_n_neighbors)
         self.Z = umap_model.fit_transform(scaled_Z)
-<<<<<<< HEAD
 
-        return super().infer_groups()
-=======
-        
-        cluster_partitions = {}
-        for class_label in tqdm(self.class_partition.keys(), disable=not self.verbose, desc="Clustering class-wise"):
-            Z = self.Z[self.class_partition[class_label]]
-            overcluster = OverclusterModel(self.cluster_alg.value, max_k=self.max_clusters)
-            overcluster.fit(Z)
-            cluster_partitions.append(self.convert_labels_to_partition(overcluster.predict(Z)))
-            
-        # Merge class-wise group partitions into one dictionary
-        group_partition = {}
-        for class_index, partition in zip(self.class_partition.keys(), cluster_partitions):
-            group_partition.update(self.process_cluster_partition(partition, class_index))
-        
-        return group_partition
->>>>>>> 95888e64
+        return super().infer_groups()