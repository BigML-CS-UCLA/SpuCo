--- conflicted
+++ resolved
@@ -5,11 +5,7 @@
 import numpy as np
 import torch
 import torch.nn as nn
-<<<<<<< HEAD
 from torchvision.models import resnet50, ResNet50_Weights
-=======
-from torchvision.models import resnet50
->>>>>>> 7179c07c
 
 from spuco.models import MLP, Bert, DistilBert, LeNet, SpuCoModel
 from spuco.utils.random_seed import seed_randomness
@@ -65,11 +61,8 @@
         backbone = DistilBert.from_pretrained('distilbert-base-uncased')
         representation_dim = backbone.d_out
     elif arch == SupportedModels.ResNet50:
-<<<<<<< HEAD
         backbone = resnet50(weights=ResNet50_Weights.IMAGENET1K_V2)
-=======
         backbone = resnet50(pretrained=True)
->>>>>>> 7179c07c
         representation_dim = backbone.fc.in_features
         backbone.fc = Identity()
     else:
